use yaml_rust::Yaml;
use std::path::Path;

use actions::{Request, Runnable};
use reader;

pub fn is_that_you(item: &Yaml) -> bool{
  item["request"].as_hash().is_some() &&
    (item["with_items_from_csv"].as_str().is_some() ||
    item["with_items_from_csv"].as_hash().is_some())
}

pub fn expand(parent_path: &str, item: &Yaml, list: &mut Vec<Box<(Runnable + Sync + Send)>>) {
    let (with_items_path, quote_char) =
        if let Some(with_items_path) = item["with_items_from_csv"].as_str() {
            (with_items_path, '\"' as u8)
        } else if let Some(_with_items_hash) = item["with_items_from_csv"].as_hash() {
            let with_items_path = item["with_items_from_csv"]["file_name"].as_str().expect("Expected a file_name");
            let quote_char = item["with_items_from_csv"]["quote_char"].as_str().unwrap_or("\"").bytes().nth(0).unwrap();

            (with_items_path, quote_char)
        } else {
            panic!("WAT"); // Impossible case
        };

    let with_items_filepath = Path::new(parent_path).with_file_name(with_items_path);
    let final_path = with_items_filepath.to_str().unwrap();

    let with_items_file = reader::read_csv_file_as_yml(final_path, quote_char);

    for with_item in with_items_file {
        list.push(Box::new(Request::new(item, Some(with_item))));
    }
<<<<<<< HEAD
  }
}

#[cfg(test)]
mod tests {
  use super::*;
  use actions::Runnable;

  #[test]
  fn expand_multi () {
    let text = "---\nname: foobar\nrequest:\n  url: /api/{{ item.id }}\nwith_items_from_csv: example/fixtures/users.csv";
    let docs = yaml_rust::YamlLoader::load_from_str(text).unwrap();
    let doc = &docs[0];
    let mut list: Vec<Box<(Runnable + Sync + Send)>> = Vec::new();

    expand("./", &doc, &mut list);

    assert_eq!(is_that_you(&doc), true);
    assert_eq!(list.len(), 2);
  }
=======
>>>>>>> 35351b10
}<|MERGE_RESOLUTION|>--- conflicted
+++ resolved
@@ -31,8 +31,6 @@
     for with_item in with_items_file {
         list.push(Box::new(Request::new(item, Some(with_item))));
     }
-<<<<<<< HEAD
-  }
 }
 
 #[cfg(test)]
@@ -52,6 +50,4 @@
     assert_eq!(is_that_you(&doc), true);
     assert_eq!(list.len(), 2);
   }
-=======
->>>>>>> 35351b10
 }