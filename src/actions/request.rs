--- conflicted
+++ resolved
@@ -80,11 +80,7 @@
     }
   }
 
-<<<<<<< HEAD
   fn send_request(&self, context: &mut HashMap<String, Yaml>, responses: &mut HashMap<String, serde_json::Value>, config: &config::Config) -> (Option<Response>, f64) {
-=======
-  fn send_request(&self, context: &mut HashMap<String, Yaml>, responses: &mut HashMap<String, serde_json::Value>, config: &config::Config) -> (Response, f64) {
->>>>>>> 59d9e30a
     // Build a TSL connector
     let mut connector_builder = TlsConnector::builder();
     connector_builder.danger_accept_invalid_certs(config.no_check_certificate);
@@ -165,23 +161,12 @@
           response.status.to_string().yellow()
         };
 
-<<<<<<< HEAD
         if !config.quiet {
           println!("{:width$} {} {} {}", interpolated_name.green(), interpolated_url.blue().bold(), status_text, Request::format_time(duration_ms, config.nanosec).cyan(), width=25);
         }
         (Some(response), duration_ms)
       }
     }
-
-    
-=======
-    if !config.quiet {
-      println!("{:width$} {} {} {}", interpolated_name.green(), interpolated_url.blue().bold(), status_text, Request::format_time(duration_ms, config.nanosec).cyan(), width=25);
-    }
-    (response, duration_ms)
->>>>>>> 59d9e30a
-  }
-}
 
 impl Runnable for Request {
   fn execute(&self, context: &mut HashMap<String, Yaml>, responses: &mut HashMap<String, serde_json::Value>, reports: &mut Vec<Report>, config: &config::Config) {
